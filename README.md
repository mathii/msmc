# The multiple sequentially Markovian coalescent (MSMC)

<<<<<<< HEAD
This software implements MSMC, a method to infer population size and gene flow from multiple genome sequences (Schiffels and Durbin, submitted).
=======
This software implements MSMC, a method to infer population size and gene flow from multiple genome sequences. The accompanying manuscript (Schiffels and Durbin, 2013) that describes the method and its analysis to human genome sequences is currently under review.
>>>>>>> 2c0b0ad3

In short, msmc can infer

* the scaled population size of a single population
* gene flow across multiple populations

as a function of time from multiple phased haplotypes. When only two haplotypes are given, MSMC is similar to [PSMC](http://github.com/lh3/psmc), and we call it PSMC' because of subtle differences in the method and the underlying model, which allows PSMC' to infer more accurately the recombination rate.

<<<<<<< HEAD
# Installation

Precompiled versions for Mac and Linux (both 64 bit) can be downloaded via ftp from

    ftp://ftp.sanger.ac.uk/pub/users/ss27/msmc/
=======
MSMC infers the lowest part of the genealogical tree, up to the first coalescence, at every position along the genome. Therefore, the number of samples strongly affects the time of inference: if four phased haplotypes are analyzed (e.g. from two diploid samples), the typical time of first coalescence is 6 times more recent than with PSMC. With 8 haplotypes, the time is already 28 times more recent. Therefore, in contrast to many other methods, the rule "more samples => higher resolution" is not true here. Instead, it is recommended to run MSMC on multiple number of samples, beginning with 2, then increasing the sample size up to 8, if available. 

We tested MSMC on up to 8 haplotypes. The computational complexity of the model so far limits its application to possibly a dozen of haplotypes.

# Compilation

To build and run MSMC, the [GNU Scientific Library (GSL)](http://www.gnu.org/software/gsl/) must be installed on your system. (This dependence is likely to be dropped at some point soon).

To build the program on a mac, simply run `make -f Makefile.mac` in the directory in which your copy of the source code is located. The program is written in the [D programming language](http://dlang.org). The reference compiler from Digitalmars can be downloaded [here](http://dlang.org/download.html).
>>>>>>> 2c0b0ad3

To build MSMC yourself, the [GNU Scientific Library (GSL)](http://www.gnu.org/software/gsl/) must be installed on your system.

To build the program, have a look at the two Makefiles. Adjust the path to the GSL and eventually run the `release` target. The program is written in the [D programming language](http://dlang.org). The reference compiler from Digitalmars can be downloaded [here](http://dlang.org/download.html).

The main program can be called via the command `msmc`. It outputs several subcommands when called without further options. Each subprogram outputs all its options if called without options.

# Preparing the input files

## Format 
MSMC takes as input several files, one for each chromosome, each with a list of segregating sites, including the number of homozygous called sites between. Here is an example bit of an input file for MSMC:

    1   58432	63	TCCC
    1   58448	16	GAAA
    1	68306	15	CTTT
    1	68316	10	TCCC
    1	69552	8	GCCC
    1	69569	17	TCCC
    1	801848	9730	CCCA
    1	809876	1430	AAAG
    1	825207	1971	TCCT,CTTC
    1	833223	923	TCCC

The four (tab-separated) columns are:

1. the chromosome (can be any string)
2. the position in the chromosome
3. the number of called homozygous sites since the last segregating site, including the given location
4. the ordered and phased pattern of alleles at multiple haplotypes. Multiple observations can be given, separated by a comma to indicate ambiguous haplotype phasing. Unknown alleles are indicated by "?", e.g. for missing data.

Input files can be generated from BAM files, VCF files and other sources relatively straight forward. Useful scripts can be found in the `tools` directory (in order to run them, the D-compiler must be installed and rdmd somewhere in the path). 

## Estimating the total branchlength

For the following we need an estimate of the diversity from the input files. A standard estimator for θ(=4Nµ), along with several other statistics can be obtained with the command

    msmc stats <file1> <file2> ...

If more than two haplotypes are analyzed, local estimates for the scaled total branchlength of local genealogies along the sequences must be obtained with the following command

    msmc branchlength -m <mutation_rate> <input_file> > out_file

which must be run for every input file. The scaled mutation rate, 2Nµ, should be set to half the estimate obtained in the previous step for θ. The output files look like this:

    1   58448	16	GAAA	0.0766465
    1	68306	15	CTTT	8.58025
    1	68316	10	TCCC	8.58025
    1	69552	8	GCCC	8.58025
    1	69569	17	TCCC	8.58025
    1	801848	9730	CCCA	0.573957
    1	809876	1430	AAAG	0.84195
    1	825207	1971	TCCT,CTTC	2.19634
    1	833223	923	TCCC	5.78576
    1	833824	100	CTTT	5.78576

where the local estimate of the total branchlength is added to every segregating site as fifth column.

# Estimation of Historical Population sizes

We can now run the main program, `msmc inference`, on our annotated datafile (or in case of 2 haplotypes without the branchlength annotation). To run the program on a machine with 8 processor cores, the minimal command line looks like this:

    msmc inference -m <mutation_rate> -t 8 --fixedRecombination -o <out_file> <input_file1> <input_file2> ...

It is very important that the mutation rate is the _same_ as was used in the previous step for `msmc branchlength`!

The output from `msmc inference` is in JSON format, which is a simple key-value format that is human readable. A helper program to print in a simple tabular format is available as `msmc print` and can be called like this:

    msmc print -s -y <out_file>

The first lines of the tabular output look like this:

    0	1.92217e+06
    3623.48	138619
    7341.09	22498.9
    11157.9	15691.5
    15079.2	13743.6
    19111	11315.2
    23259.7	9071.03
    27532.3	7351.55
    31936.3	6154.67
    36480.1	5354.62

where the first column contains the left boundary of the time intervals, and the second column the population size estimates.

# Estimation of historical gene flow

In this case, the data file should consist of the alleles from two subpopulations, e.g. 4 haplotypes with two haplotypes from each subpopulation. The command for running the inference is then

    msmc inference -m <mutation_rate> -t 8 --fixedRecombination -P 0,0,1,1 -o <out_file> <input_file1> <input_file2> ...

where the flag `-P 0,0,1,1` specifies that the four alleles are sampled from two subpopulations `0` and `1`.

To output the gene flow estimates directly, use

    msmc print -s -y -w crossLambda <out_file>
<|MERGE_RESOLUTION|>--- conflicted
+++ resolved
@@ -1,10 +1,6 @@
 # The multiple sequentially Markovian coalescent (MSMC)
 
-<<<<<<< HEAD
 This software implements MSMC, a method to infer population size and gene flow from multiple genome sequences (Schiffels and Durbin, submitted).
-=======
-This software implements MSMC, a method to infer population size and gene flow from multiple genome sequences. The accompanying manuscript (Schiffels and Durbin, 2013) that describes the method and its analysis to human genome sequences is currently under review.
->>>>>>> 2c0b0ad3
 
 In short, msmc can infer
 
@@ -13,33 +9,16 @@
 
 as a function of time from multiple phased haplotypes. When only two haplotypes are given, MSMC is similar to [PSMC](http://github.com/lh3/psmc), and we call it PSMC' because of subtle differences in the method and the underlying model, which allows PSMC' to infer more accurately the recombination rate.
 
-<<<<<<< HEAD
 # Installation
 
 Precompiled versions for Mac and Linux (both 64 bit) can be downloaded via ftp from
 
     ftp://ftp.sanger.ac.uk/pub/users/ss27/msmc/
-=======
-MSMC infers the lowest part of the genealogical tree, up to the first coalescence, at every position along the genome. Therefore, the number of samples strongly affects the time of inference: if four phased haplotypes are analyzed (e.g. from two diploid samples), the typical time of first coalescence is 6 times more recent than with PSMC. With 8 haplotypes, the time is already 28 times more recent. Therefore, in contrast to many other methods, the rule "more samples => higher resolution" is not true here. Instead, it is recommended to run MSMC on multiple number of samples, beginning with 2, then increasing the sample size up to 8, if available. 
-
-We tested MSMC on up to 8 haplotypes. The computational complexity of the model so far limits its application to possibly a dozen of haplotypes.
-
-# Compilation
-
-To build and run MSMC, the [GNU Scientific Library (GSL)](http://www.gnu.org/software/gsl/) must be installed on your system. (This dependence is likely to be dropped at some point soon).
-
-To build the program on a mac, simply run `make -f Makefile.mac` in the directory in which your copy of the source code is located. The program is written in the [D programming language](http://dlang.org). The reference compiler from Digitalmars can be downloaded [here](http://dlang.org/download.html).
->>>>>>> 2c0b0ad3
 
 To build MSMC yourself, the [GNU Scientific Library (GSL)](http://www.gnu.org/software/gsl/) must be installed on your system.
 
 To build the program, have a look at the two Makefiles. Adjust the path to the GSL and eventually run the `release` target. The program is written in the [D programming language](http://dlang.org). The reference compiler from Digitalmars can be downloaded [here](http://dlang.org/download.html).
 
-The main program can be called via the command `msmc`. It outputs several subcommands when called without further options. Each subprogram outputs all its options if called without options.
-
-# Preparing the input files
-
-## Format 
 MSMC takes as input several files, one for each chromosome, each with a list of segregating sites, including the number of homozygous called sites between. Here is an example bit of an input file for MSMC:
 
     1   58432	63	TCCC
